--- conflicted
+++ resolved
@@ -125,13 +125,8 @@
         pass
     bucket = user_input(
         message="Which bucket would you like to upload to?",
-<<<<<<< HEAD
-        default=os.environ["DATASETS_BUCKET_NAME"])
-    spinner = Spinner(text="Uploading dataset to S3...", text_color="magenta")
-=======
         default=default)
     spinner = Halo(text="Uploading dataset to S3...", text_color="magenta")
->>>>>>> 85129a9f
     spinner.start()
     upload_dataset(
         bucket_name=bucket, directory=Path.cwd() / 'dataset' / dataset_name)
